
#include <dlfcn.h>
#include <android_build.h>
#include <string>
#include <vector>
#include <SubstrateHook.h>
#include <config_manager.h>
#include <art/runtime/runtime.h>
#include <dl_util.h>
#include <art/runtime/jni_env_ext.h>

#include "logging.h"
#include "native_hook.h"
#include "riru_hook.h"
#include "art/runtime/mirror/class.h"
#include "art/runtime/class_linker.h"
#include "art/runtime/gc/heap.h"
#include "art/runtime/hidden_api.h"
#include "art/runtime/oat_file_manager.h"
#include "framework/fd_utils.h"

namespace edxp {

    static volatile bool installed = false;
    static volatile bool art_hooks_installed = false;
    static volatile bool fwk_hooks_installed = false;
    static HookFunType hook_func = nullptr;

    void InstallArtHooks(void *art_handle);

    void InstallFwkHooks(void *fwk_handle);

    bool InstallLinkerHooks(const char *linker_path);

    CREATE_HOOK_STUB_ENTRIES(void *, mydlopen, const char *file_name, int flags,
                             const void *ext_info,
                             const void *caller) {
        void *handle = mydlopenBackup(file_name, flags, ext_info, caller);
        if (file_name != nullptr && std::string(file_name).find(kLibArtName) != std::string::npos) {
            InstallArtHooks(handle);
        }
        return handle;
    }

    void InstallInlineHooks() {
        if (installed) {
            LOGI("Inline hooks have been installed, skip");
            return;
        }
        LOGI("Start to install inline hooks");
        int api_level = GetAndroidApiLevel();
        if (UNLIKELY(api_level < __ANDROID_API_L__)) {
            LOGE("API level not supported: %d, skip inline hooks", api_level);
            return;
        }
        LOGI("Using api level %d", api_level);
        InstallRiruHooks();
#ifdef __LP64__
        ScopedDlHandle whale_handle(kLibWhalePath.c_str());
        if (!whale_handle.IsValid()) {
            return;
        }
        void *hook_func_symbol = whale_handle.DlSym<void *>("WInlineHookFunction");
#else
        void *hook_func_symbol = (void *) MSHookFunction;
#endif
        if (!hook_func_symbol) {
            return;
        }
        hook_func = reinterpret_cast<HookFunType>(hook_func_symbol);

<<<<<<< HEAD
        if (api_level >= ANDROID_Q) {
            InstallLinkerHooks(kLinkerPath.c_str());
=======
        if (api_level > __ANDROID_API_P__) {
            ScopedDlHandle dl_handle(kLibDlPath.c_str());
            void *handle = dl_handle.Get();
            HOOK_FUNC(mydlopen, "__loader_dlopen");
>>>>>>> cb1e8681
        } else {
            ScopedDlHandle art_handle(kLibArtLegacyPath.c_str());
            InstallArtHooks(art_handle.Get());
        }

        ScopedDlHandle fwk_handle(kLibFwkPath.c_str());
        InstallFwkHooks(fwk_handle.Get());
    }

    bool InstallLinkerHooks(const char *linker_path) {
        void *handle = dlopen(kLibSandHookNativePath.c_str(), RTLD_NOW);

        if (!handle) {
            LOGI("Failed to open libsandhook-native");
            return false;
        }

        auto getSym = reinterpret_cast<void *(*)(const char *, const char *)>(dlsym(handle,
                                                                                    "SandGetSym"));
        if (!getSym) {
            LOGI("SandGetSym is null");
            return false;
        }

        auto dlopen_symbol = "__dl__Z9do_dlopenPKciPK17android_dlextinfoPKv";
        void *dlopen_addr = getSym(linker_path, dlopen_symbol);
        if (dlopen_addr) {
            hook_func(dlopen_addr, (void *) mydlopenReplace,
                      (void **) &mydlopenBackup);
            LOGI("dlopen hooked");
            return true;
        }

        LOGI("dlopen_addr is null");
        return false;
    }

    void InstallArtHooks(void *art_handle) {
        if (art_hooks_installed) {
            return;
        }
        if (ConfigManager::GetInstance()->IsHiddenAPIBypassEnabled()) {
            art::hidden_api::DisableHiddenApi(art_handle, hook_func);
        }
        art::Runtime::Setup(art_handle, hook_func);
        art::gc::Heap::Setup(art_handle, hook_func);
        art::ClassLinker::Setup(art_handle, hook_func);
        art::mirror::Class::Setup(art_handle, hook_func);
        art::JNIEnvExt::Setup(art_handle, hook_func);
        art::oat_file_manager::DisableOnlyUseSystemOatFiles(art_handle, hook_func);

        art_hooks_installed = true;
        LOGI("ART hooks installed");
    }

    void InstallFwkHooks(void *fwk_handle) {
        if (fwk_hooks_installed) {
            return;
        }
        android::FileDescriptorWhitelist::Setup(fwk_handle, hook_func);
    }

}
<|MERGE_RESOLUTION|>--- conflicted
+++ resolved
@@ -69,15 +69,8 @@
         }
         hook_func = reinterpret_cast<HookFunType>(hook_func_symbol);
 
-<<<<<<< HEAD
-        if (api_level >= ANDROID_Q) {
+        if (api_level >= __ANDROID_API_Q__) {
             InstallLinkerHooks(kLinkerPath.c_str());
-=======
-        if (api_level > __ANDROID_API_P__) {
-            ScopedDlHandle dl_handle(kLibDlPath.c_str());
-            void *handle = dl_handle.Get();
-            HOOK_FUNC(mydlopen, "__loader_dlopen");
->>>>>>> cb1e8681
         } else {
             ScopedDlHandle art_handle(kLibArtLegacyPath.c_str());
             InstallArtHooks(art_handle.Get());
